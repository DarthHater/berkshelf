require "net/http"
require "mixlib/archive"
require "berkshelf/ssl_policies"
require "retryable"
require "mixlib/archive"

module Berkshelf
  class Downloader
    extend Forwardable

    class << self
      # @param [String] target
      #   file path to the tar.gz archive on disk
      # @param [String] destination
      #   file path to extract the contents of the target to
      #
      # @return [String]
      def unpack(target, destination)
        if is_gzip_file(target) || is_tar_file(target)
          Mixlib::Archive.new(target).extract(destination)
        else
          raise Berkshelf::UnknownCompressionType.new(target, destination)
        end

        destination
      end

      # @param [String] version
      #
      # @return [String]
      def uri_escape_version(version)
        version.to_s.tr(".", "_")
      end

      # @param [String] uri
      #
      # @return [String]
      def version_from_uri(uri)
        File.basename(uri.to_s).tr("_", ".")
      end

      private

      def is_gzip_file(path)
        # You cannot write "\x1F\x8B" because the default encoding of
        # ruby >= 1.9.3 is UTF-8 and 8B is an invalid in UTF-8.
        IO.binread(path, 2) == [0x1F, 0x8B].pack("C*")
      end

      def is_tar_file(path)
        IO.binread(path, 8, 257).to_s == "ustar\x0000"
      end
    end

    attr_reader :berksfile

    # @return [String]
    attr_reader :api_uri
    # @return [Integer]
    #   how many retries to attempt on HTTP requests
    attr_reader :retries
    # @return [Float]
    #   time to wait between retries
    attr_reader :retry_interval
    # @return [Berkshelf::RidleyCompat]
    attr_reader :connection

    def_delegators :berksfile, :sources

    V1_API = "https://supermarket.chef.io".freeze

    # @param [Berkshelf::Berksfile] berksfile
    # @option options [Integer] :retries (5)
    #   retry requests on 5XX failures
    # @option options [Float] :retry_interval (0.5)
    #   how often we should pause between retries
    def initialize(berksfile, uri = V1_API, options = {})
      @berksfile      = berksfile
      options         = options.dup
      options         = { retries: 5, retry_interval: 0.5, ssl: Berkshelf::Config.instance.ssl }.merge(options)
      @api_uri        = uri
      options[:server_url] = uri
      @retries        = options.delete(:retries)
      @retry_interval = options.delete(:retry_interval)

      @connection = Berkshelf::RidleyCompatJSON.new(options)
    end

    def ssl_policy
      @ssl_policy ||= SSLPolicy.new
    end

    # Download the given Berkshelf::Dependency. If the optional block is given,
    # the temporary path to the cookbook is yielded and automatically deleted
    # when the block returns. If no block is given, it is the responsibility of
    # the caller to remove the tmpdir.
    #
    # @param [String] name
    # @param [String] version
    #
    # @option options [String] :path
    #
    # @raise [CookbookNotFound]
    #
    # @return [String]
    def download(*args, &block)
      # options are ignored
      # options = args.last.is_a?(Hash) ? args.pop : Hash.new
      dependency, version = args

      sources.each do |source|
        if ( result = try_download(source, dependency, version) )
          if block_given?
            value = yield result
            FileUtils.rm_rf(result)
            return value
          end

          return result
        end
      end

      raise CookbookNotFound.new(dependency, version, "in any of the sources")
    end

    # @param [Berkshelf::Source] source
    # @param [String] name
    # @param [String] version
    #
    # @return [String]
    def try_download(source, name, version)
      unless ( remote_cookbook = source.cookbook(name, version) )
        return nil
      end

      case remote_cookbook.location_type
      when :opscode, :supermarket
        options = { ssl: source.options[:ssl] }
        if source.type == :artifactory
          options[:headers] = { "X-Jfrog-Art-Api" => source.options[:api_key] }
        end
<<<<<<< HEAD
        # CommunityREST.new(remote_cookbook.location_path, options).download(name, version)
        do_download(source, name, version)
=======

        # Allow Berkshelf install to function if a relative url exists in location_path
        path = URI.parse(remote_cookbook.location_path).absolute? ? remote_cookbook.location_path : "#{source.uri_string}#{remote_cookbook.location_path}"

        CommunityREST.new(path, options).download(name, version)
>>>>>>> d04dd058
      when :chef_server
        tmp_dir      = Dir.mktmpdir
        unpack_dir   = Pathname.new(tmp_dir) + "#{name}-#{version}"
        # @todo Dynamically get credentials for remote_cookbook.location_path
        credentials = {
          server_url: remote_cookbook.location_path,
          client_name: source.options[:client_name] || Berkshelf::Config.instance.chef.node_name,
          client_key: source.options[:client_key] || Berkshelf::Config.instance.chef.client_key,
          ssl: source.options[:ssl],
        }
        RidleyCompat.new_client(credentials) do |conn|
          cookbook = Chef::CookbookVersion.load(name, version)
          manifest = cookbook.cookbook_manifest
          manifest.by_parent_directory.each do |segment, files|
            files.each do |segment_file|
              dest = File.join(unpack_dir, segment_file["path"].gsub("/", File::SEPARATOR))
              FileUtils.mkdir_p(File.dirname(dest))
              tempfile = conn.streaming_request(segment_file["url"])
              FileUtils.mv(tempfile.path, dest)
            end
          end
        end
        unpack_dir
      when :github
        require "octokit"

        tmp_dir      = Dir.mktmpdir
        archive_path = File.join(tmp_dir, "#{name}-#{version}.tar.gz")
        unpack_dir   = File.join(tmp_dir, "#{name}-#{version}")

        # Find the correct github connection options for this specific cookbook.
        cookbook_uri = URI.parse(remote_cookbook.location_path)
        if cookbook_uri.host == "github.com"
          options = Berkshelf::Config.instance.github.detect { |opts| opts["web_endpoint"].nil? }
          options = {} if options.nil?
        else
          options = Berkshelf::Config.instance.github.detect { |opts| opts["web_endpoint"] == "#{cookbook_uri.scheme}://#{cookbook_uri.host}" }
          raise ConfigurationError.new "Missing github endpoint configuration for #{cookbook_uri.scheme}://#{cookbook_uri.host}" if options.nil?
        end

        github_client = Octokit::Client.new(
          access_token: options["access_token"],
          api_endpoint: options["api_endpoint"], web_endpoint: options["web_endpoint"],
          connection_options: { ssl: { verify: options["ssl_verify"].nil? ? true : options["ssl_verify"] } }
        )

        begin
          url = URI(github_client.archive_link(cookbook_uri.path.gsub(/^\//, ""), ref: "v#{version}"))
        rescue Octokit::Unauthorized
          return nil
        end

        # We use Net::HTTP.new and then get here, because Net::HTTP.get does not support proxy settings.
        http = Net::HTTP.new(url.host, url.port)
        http.use_ssl = url.scheme == "https"
        http.verify_mode = (options["ssl_verify"].nil? || options["ssl_verify"]) ? OpenSSL::SSL::VERIFY_PEER : OpenSSL::SSL::VERIFY_NONE
        resp = http.get(url.request_uri)
        return nil unless resp.is_a?(Net::HTTPSuccess)
        open(archive_path, "wb") { |file| file.write(resp.body) }

        Mixlib::Archive.new(archive_path).extract(unpack_dir)

        # we need to figure out where the cookbook is located in the archive. This is because the directory name
        # pattern is not cosistant between private and public github repositories
        cookbook_directory = Dir.entries(unpack_dir).select do |f|
          (! f.start_with?(".")) && (Pathname.new(File.join(unpack_dir, f)).cookbook?)
        end[0]

        File.join(unpack_dir, cookbook_directory)
      when :uri
        require "open-uri"

        tmp_dir      = Dir.mktmpdir
        archive_path = Pathname.new(tmp_dir) + "#{name}-#{version}.tar.gz"
        unpack_dir   = Pathname.new(tmp_dir) + "#{name}-#{version}"

        url = remote_cookbook.location_path
        open(url, "rb") do |remote_file|
          archive_path.open("wb") { |local_file| local_file.write remote_file.read }
        end

        Mixlib::Archive.new(archive_path).extract(unpack_dir)

        # The top level directory is inconsistant. So we unpack it and
        # use the only directory created in the unpack_dir.
        cookbook_directory = unpack_dir.entries.select do |filename|
          (! filename.to_s.start_with?(".")) && (unpack_dir + filename).cookbook?
        end.first

        (unpack_dir + cookbook_directory).to_s
      when :gitlab
        tmp_dir      = Dir.mktmpdir
        archive_path = Pathname.new(tmp_dir) + "#{name}-#{version}.tar.gz"
        unpack_dir   = Pathname.new(tmp_dir) + "#{name}-#{version}"

        # Find the correct gitlab connection options for this specific cookbook.
        cookbook_uri = URI.parse(remote_cookbook.location_path)
        if cookbook_uri.host
          options = Berkshelf::Config.instance.gitlab.detect { |opts| opts["web_endpoint"] == "#{cookbook_uri.scheme}://#{cookbook_uri.host}" }
          raise ConfigurationError.new "Missing github endpoint configuration for #{cookbook_uri.scheme}://#{cookbook_uri.host}" if options.nil?
        end

        connection ||= Faraday.new(url: options["web_endpoint"]) do |faraday|
          faraday.headers[:accept] = "application/x-tar"
          faraday.response :logger, @logger unless @logger.nil?
          faraday.adapter  Faraday.default_adapter # make requests with Net::HTTP
        end

        resp = connection.get(cookbook_uri.request_uri + "&private_token=" + options["private_token"])
        return nil unless resp.status == 200
        open(archive_path, "wb") { |file| file.write(resp.body) }

        Mixlib::Archive.new(archive_path).extract(unpack_dir)

        # The top level directory is inconsistant. So we unpack it and
        # use the only directory created in the unpack_dir.
        cookbook_directory = unpack_dir.entries.select do |filename|
          (! filename.to_s.start_with?(".")) && (unpack_dir + filename).cookbook?
        end.first

        (unpack_dir + cookbook_directory).to_s
      when :file_store
        tmp_dir = Dir.mktmpdir
        FileUtils.cp_r(remote_cookbook.location_path, tmp_dir)
        File.join(tmp_dir, name)
      else
        raise "unknown location type #{remote_cookbook.location_type}"
      end
    rescue CookbookNotFound
      nil
    end

    private

    # Download and extract target cookbook archive to the local file system,
    # returning its filepath.
    #
    # @param [String] name
    #   the name of the cookbook
    # @param [String] version
    #   the targeted version of the cookbook
    #
    # @return [String, nil]
    #   cookbook filepath, or nil if archive does not contain a cookbook
    def do_download(source, name, version)
      archive = stream(source, find(name, version)["file"])
      scratch = Dir.mktmpdir
      extracted = self.class.unpack(archive.path, scratch)

      if File.cookbook?(extracted)
        extracted
      else
        Dir.glob("#{extracted}/*").find do |dir|
          File.cookbook?(dir)
        end
      end
    ensure
      archive.unlink unless archive.nil?
    end

    def find(name, version)
      body = connection.get("api/v1/cookbooks/#{name}/versions/#{self.class.uri_escape_version(version)}")

      # Artifactory responds with a 200 and blank body for unknown cookbooks.
      raise CookbookNotFound.new(name, nil, "at `#{api_uri}'") if body.nil?

      body
    rescue CookbookNotFound
      raise
    rescue Berkshelf::APIClient::ServiceNotFound
      raise CookbookNotFound.new(name, nil, "at `#{api_uri}'")
    rescue
      raise CommunitySiteError.new(api_uri, "'#{name}' (#{version})")
    end

    # Returns the latest version of the cookbook and its download link.
    #
    # @return [String]
    def latest_version(name)
      body = connection.get("api/v1/cookbooks/#{name}")

      # Artifactory responds with a 200 and blank body for unknown cookbooks.
      raise CookbookNotFound.new(name, nil, "at `#{api_uri}'") if body.nil?

      self.class.version_from_uri body["latest_version"]
    rescue Berkshelf::APIClient::ServiceNotFound
      raise CookbookNotFound.new(name, nil, "at `#{api_uri}'")
    rescue
      raise CommunitySiteError.new(api_uri, "the latest version of '#{name}'")
    end

    # @param [String] name
    # @param [String, Semverse::Constraint] constraint
    #
    # @return [String]
    def satisfy(name, constraint)
      Semverse::Constraint.satisfy_best(constraint, versions(name)).to_s
    rescue Semverse::NoSolutionError
      nil
    end

    # Stream the response body of a remote URL to a file on the local file system
    #
    # @param [String] target
    #   a URL to stream the response body from
    #
    # @return [Tempfile]
    def stream(source, target)
      local = Tempfile.new("community-rest-stream")
      local.binmode
      Retryable.retryable(tries: retries, on: Berkshelf::APIClientError, sleep: retry_interval) do
        connection.streaming_request(target, {}, local)
      end
    ensure
      local.close(false) unless local.nil?
    end

    # @param [String] name
    #
    # @return [Array]
    def versions(name)
      body = connection.get("api/v1/cookbooks/#{name}")

      # Artifactory responds with a 200 and blank body for unknown cookbooks.
      raise CookbookNotFound.new(name, nil, "at `#{api_uri}'") if body.nil?

      body["versions"].collect do |version_uri|
        self.class.version_from_uri(version_uri)
      end

    rescue Berkshelf::APIClient::ServiceNotFound
      raise CookbookNotFound.new(name, nil, "at `#{api_uri}'")
    rescue
      raise CommunitySiteError.new(api_uri, "versions of '#{name}'")
    end
  end
end<|MERGE_RESOLUTION|>--- conflicted
+++ resolved
@@ -139,16 +139,11 @@
         if source.type == :artifactory
           options[:headers] = { "X-Jfrog-Art-Api" => source.options[:api_key] }
         end
-<<<<<<< HEAD
-        # CommunityREST.new(remote_cookbook.location_path, options).download(name, version)
-        do_download(source, name, version)
-=======
 
         # Allow Berkshelf install to function if a relative url exists in location_path
         path = URI.parse(remote_cookbook.location_path).absolute? ? remote_cookbook.location_path : "#{source.uri_string}#{remote_cookbook.location_path}"
 
-        CommunityREST.new(path, options).download(name, version)
->>>>>>> d04dd058
+        do_download(source, name, version)
       when :chef_server
         tmp_dir      = Dir.mktmpdir
         unpack_dir   = Pathname.new(tmp_dir) + "#{name}-#{version}"
